/*
 *    GeoAPI - Java interfaces for OGC/ISO standards
 *    http://www.geoapi.org
 *
 *    This file is hereby placed into the Public Domain.
 *    This means anyone is free to do whatever they wish with this file.
 *
 *    The Proj.4 wrappers are provided as code examples, in the hope to facilitate
 *    GeoAPI implementations backed by other libraries. Implementors can take this
 *    source code and use it for any purpose, commercial or non-commercial, copyrighted
 *    or open-source, with no legal obligation to acknowledge the borrowing/copying
 *    in any way.
 */
package org.opengis.wrapper.proj4;

import java.util.Arrays;
import javax.measure.Unit;
import javax.measure.quantity.Angle;
import javax.measure.quantity.Length;

import org.proj4.PJ;
<<<<<<< HEAD
import org.opengis.util.GenericName;
import org.opengis.util.InternationalString;
=======
import org.opengis.metadata.Identifier;
>>>>>>> 31eb39f9
import org.opengis.referencing.datum.Ellipsoid;
import org.opengis.referencing.ReferenceIdentifier;
import org.opengis.referencing.datum.GeodeticDatum;
import org.opengis.referencing.datum.PrimeMeridian;

import static java.lang.Math.*;


/**
 * Wraps the <a href="http://proj.osgeo.org/">{@literal Proj.4}</a> {@code PJ} native data structure
 * in a geodetic datum. The PJ structure combines datum, ellipsoid and prime meridian information.
 *
 * @author  Martin Desruisseaux (Geomatys)
 * @version 3.1
 * @since   3.1
 */
final class PJDatum extends PJ implements GeodeticDatum, PrimeMeridian, Ellipsoid {
    /**
     * Tolerance factor for comparison of floating point numbers.
     * Must be fine enough for distinguish {@code FOOT} from {@code FOOT_SURVEY_US}.
     */
    static final double EPS = 1E-7;

    /**
     * Pre-defined linear units to be returned by {@link #getLinearUnit(double)}.
     */
    @SuppressWarnings({"unchecked","rawtypes"})
    private static final Unit<Length>[] LINEAR_UNITS = new Unit[] {
        Units.MILLIMETRE,
        Units.CENTIMETRE,
        Units.INCH,
        Units.FOOT,
        Units.FOOT_SURVEY_US,
        Units.YARD,
        Units.METRE,
        Units.KILOMETRE
    };

    /**
     * The conversion factors for the units in the {@link #LINEAR_UNITS} array.
     */
    private static final double[] LINEAR_FACTORS = {
        0.0010,
        0.0100,
        0.0254,
        0.3048,
        0.3048006096012192,
        0.9144,
        1.0000,
        1000
    };

    /**
     * The datum or ellipsoid name, or {@code null} if none.
     */
    private final ReferenceIdentifier name;

    /**
     * The {@literal Proj.4} parameters, formatted at construction time because often used.
     */
    private final String definition;

    /**
     * Creates a new {@code PJ} structure from the given {@literal Proj.4} data.
     *
     * @param identifier  the datum identifier, or {@code null} for inferring it from the definition.
     * @param definition  the Proj.4 definition string.
     */
    PJDatum(ReferenceIdentifier name, final String definition) throws IllegalArgumentException {
        super(definition);
        this.definition = super.getDefinition();
        if (name == null) {
            final String param = getParameter("+datum=");
            if (param != null) {
                name = new PJIdentifier(param);
            }
        }
        this.name = name;
    }

    /**
     * Creates the base CRS of the given projected CRS.
     */
    PJDatum(final PJDatum projected) throws IllegalArgumentException {
        super(projected, Type.GEOGRAPHIC);
        definition = super.getDefinition();
        name = projected.name;
    }

    /**
     * Returns the definition cached at construction time. This avoid the need to
     * recreate the definition from Proj.4 native definition at every method call.
     */
    @Override
    public String getDefinition() {
        return definition;
    }

    /**
     * Returns the name given at construction time, or {@code null} if none.
     * Note that this attribute is mandatory according ISO 19111, but this
     * simple Proj.4 wrapper is lenient about that.
     */
    @Override
    public ReferenceIdentifier getName() {
        return name;
    }

<<<<<<< HEAD
    /*
     * Various GeoAPI method having no direct mapping in the Proj.4 library.
     */
    @Override public Collection<GenericName>  getAlias()            {return Collections.emptySet();}
    @Override public Set<ReferenceIdentifier> getIdentifiers()      {return Collections.emptySet();}
    @Override public InternationalString      getScope()            {return null;}
    @Override public InternationalString      getRemarks()          {return null;}
    @Override public InternationalString      getAnchorPoint()      {return null;}
    @Override public Date                     getRealizationEpoch() {return null;}
    @Override public Extent                   getDomainOfValidity() {return null;}

=======
>>>>>>> 31eb39f9
    /**
     * Returns the ellipsoid associated with the geodetic datum.
     */
    @Override
    public Ellipsoid getEllipsoid() {
        return this;
    }

    /**
     * Returns the prime meridian associated with the geodetic datum.
     */
    @Override
    public PrimeMeridian getPrimeMeridian() {
        return this;
    }

    /**
     * Returns the ellipsoid axis unit, which is assumed metres in the case of the {@literal Proj.4} library.
     */
    @Override
    public Unit<Length> getAxisUnit() {
        return Units.METRE;
    }

    /**
     * Returns the linear unit for the horizontal or the vertical axes.
     */
    public Unit<Length> getLinearUnit(final boolean vertical) {
        final double factor = getLinearUnitToMetre(vertical);
        int i = Arrays.binarySearch(LINEAR_FACTORS, factor);
        if (i < 0) {
            i = ~i;
            if (i == LINEAR_FACTORS.length || !(abs(factor - LINEAR_FACTORS[i]) <= EPS)) {
                if (i == 0 || !(abs(factor - LINEAR_FACTORS[--i]) <= EPS)) {
                    return (factor == 0 || Double.isNaN(factor)) ? null : Units.METRE.multiply(factor);
                }
            }
        }
        return LINEAR_UNITS[i];
    }

    /**
     * Returns the units of the prime meridian.
     * All angular units are converted from radians to degrees in those wrappers.
     */
    @Override
    public Unit<Angle> getAngularUnit() {
        return Units.DEGREE;
    }

    /**
     * Returns {@code true} unconditionally since the inverse eccentricity squared is definitive
     * in the {@literal Proj.4} library, and the eccentricity is directly related to the flattening.
     */
    @Override
    public boolean isIvfDefinitive() {
        return true;
    }

    /**
     * Returns the inverse flattening, computed from the eccentricity.
     */
    @Override
    public double getInverseFlattening() {
        return 1 / (1 - sqrt(1 - getEccentricitySquared()));
    }

    /**
     * Returns {@code true} if the ellipsoid is a sphere.
     */
    @Override
    public boolean isSphere() {
        return getEccentricitySquared() == 0;
    }

    /**
     * Returns the value of the given parameter, or {@code null} if none. The given parameter key
     * shall include the {@code '+'} prefix and {@code '='} suffix, for example {@code "+proj="}.
     *
     * @param  key  the parameter name.
     * @return the parameter value.
     */
    final String getParameter(final String key) {
        int i = definition.indexOf(key);
        if (i >= 0) {
            i += key.length();
            final int stop = definition.indexOf(' ', i);
            String value = (stop >= 0) ? definition.substring(i, stop) : definition.substring(i);
            if (!(value = value.trim()).isEmpty()) {
                return value;
            }
        }
        return null;
    }
}<|MERGE_RESOLUTION|>--- conflicted
+++ resolved
@@ -19,12 +19,6 @@
 import javax.measure.quantity.Length;
 
 import org.proj4.PJ;
-<<<<<<< HEAD
-import org.opengis.util.GenericName;
-import org.opengis.util.InternationalString;
-=======
-import org.opengis.metadata.Identifier;
->>>>>>> 31eb39f9
 import org.opengis.referencing.datum.Ellipsoid;
 import org.opengis.referencing.ReferenceIdentifier;
 import org.opengis.referencing.datum.GeodeticDatum;
@@ -133,20 +127,6 @@
         return name;
     }
 
-<<<<<<< HEAD
-    /*
-     * Various GeoAPI method having no direct mapping in the Proj.4 library.
-     */
-    @Override public Collection<GenericName>  getAlias()            {return Collections.emptySet();}
-    @Override public Set<ReferenceIdentifier> getIdentifiers()      {return Collections.emptySet();}
-    @Override public InternationalString      getScope()            {return null;}
-    @Override public InternationalString      getRemarks()          {return null;}
-    @Override public InternationalString      getAnchorPoint()      {return null;}
-    @Override public Date                     getRealizationEpoch() {return null;}
-    @Override public Extent                   getDomainOfValidity() {return null;}
-
-=======
->>>>>>> 31eb39f9
     /**
      * Returns the ellipsoid associated with the geodetic datum.
      */
